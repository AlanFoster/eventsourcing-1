# Event Sourcing in Python

<<<<<<< HEAD
[![Build Status](https://secure.travis-ci.org/johnbywater/eventsourcing.png?branch=master)]
(https://travis-ci.org/johnbywater/eventsourcing)
=======
[![Build Status](https://secure.travis-ci.org/johnbywater/eventsourcing.png?branch=develop)](https://travis-ci.org/johnbywater/eventsourcing)
[![Coverage Status](https://coveralls.io/repos/github/johnbywater/eventsourcing/badge.svg?branch=develop#123)](https://coveralls.io/github/johnbywater/eventsourcing?branch=develop)
[![Gitter chat](https://badges.gitter.im/gitterHQ/services.png)](https://gitter.im/eventsourcing-in-python/eventsourcing)
>>>>>>> 09dcbcf9

A library for event sourcing in Python.


<<<<<<< HEAD
## Features

**Worked Examples** — A simple worked example application, with example
entity class, event sourced repository, and factory method (see below).
Included in the library is a slightly more sophisticated version of the
example application below. Also, in the 'eventsourcing.contrib' package,
there is a persistent "generalized suffix tree" which shows how a more
complex model could be written.

**Generic Event Store** — With an extendable set of adapters (called
"stored event repositories" in the code) for popular ORMs and databases
systems (e.g. Cassandra, SQLAlchemy). Also supports using Python objects
in memory, for rapid application development. If your database system
isn't already supported, it will be relatively easy to adapt by writing
a custom stored event repository. The event store is also derived from
an abstract base class in case you want to use a custom event store in
your application. There are test cases you can use that make it easy to
check your implementation.

**Abstract Base Classes and Test Cases** — Makes it easy to develop new
applications, with custom entities and repositories, custom domain
events and custom subscribers (see example below, and the test cases).

**Collections** — An object-oriented alternative to "joins", used for
modelling multiplicities of different kinds.

**Snapshots** — Avoids replaying an entire event stream to obtain the
current state of an entity, hence entity access in constant time,
rather than proportional to the number of events. Snapshotting is
implemented as a strategy object in the application class, making it
easy to use a custom snapshotting mechanism and storage. A snapshot
strategy is included which reuses the capabilities of this library by
implementing snapshots as domain events.

**Optimistic Concurrency Control** — Implemented using optimistic
concurrency controls in the adapted database. For example, with
Cassandra this accomplishes linearly-scalable distributed optimistic
concurrency control, guaranteeing sequential consistency of each
event stream, across a distributed application. It is also possible to
serialize the execution of commands on an aggregate, but that is out 
of the scope of this package. If you wish to do that, perhaps something
like [Zookeeper](https://zookeeper.apache.org/) might help.

**Fast Forwarding** — Of entities to latest published event, used with
snapshots and also when optimistic currency control exceptions are
encountered.

**Application-Level Encryption** — Symmetric encryption of all stored
events, including snapshots and logged messages, using a customizable
cipher. Can optionally be applied to particular events, or all stored
events, or not applied at all (the default). Included is an AES cipher,
in CBC mode with 128 bit blocksize, that uses a 16 byte encryption key
passed in at run time, and which generates a unique 16 byte
initialization vector for each encryption. Data is compressed before it
is encrypted, which can mean application performance is improved when
encryption is enabled.

**Synchronous Publish-Subscribe Mechanism** — Entirely deterministic,
with handlers called in the order they are registered, and with which
calls to publish events do not return until all event subscribers have
returned.

**Time-Bucketed Logs** — Logged messages and log readers, for writing
and reading an indefinitely long stream of events in a scalable manner.
An example could be a domain event log, that allows all stored events
in an application to be logged in a linearly scalable manner, and then 
retrieved quickly in order, limited by number, from any point in time
until another point in time, in reverse or ascending order.

**Customizable Transcoding** — Between domain events and stored events,
allows support to be added for serialization and deserialization of
custom value object types, and also makes it possible to use different
database schemas when developing a custom stored event repository.


=======
>>>>>>> 09dcbcf9
## Install

Use pip to install the [latest distribution](https://pypi.python.org/pypi/eventsourcing) from
the Python Package Index.

    pip install eventsourcing

If you want to use SQLAlchemy, then please install with 'sqlalchemy'.

    pip install eventsourcing[sqlalchemy]

Similarly, if you want to use Cassandra, then please install with 'cassandra'.

    pip install eventsourcing[cassandra]

If you want to run the test suite, or try the example below with different backends, then
please install with the 'test' optional extra.

    pip install eventsourcing[test]

After installing with 'test', the test suite should pass.

    python -m unittest discover eventsourcing.tests -v

Please register any [issues on GitHub](https://github.com/johnbywater/eventsourcing/issues).

There is also a [mailing list](https://groups.google.com/forum/#!forum/eventsourcing-users).
And a [room on Gitter](https://gitter.im/eventsourcing-in-python/eventsourcing)


## Overview

What is event sourcing? One definition suggests the state of an event sourced application
is determined by a sequence of events. Another definition has event sourcing as a
persistence mechanism for domain driven design. In any case, it is common for the state
of a software application to be distributed or partitioned across a set of entities or aggregates
in a domain model.

Therefore, this library provides mechanisms useful in event sourced applications: a style
for coding entity behaviours that emit events; and a way for the events of an
entity to be stored and replayed to obtain the entities on demand.

This document provides instructions for installing the package, highlights the main features of
the library, includes a detailed example of usage, describes the design of the software, and has
some background information about the project.

## Features

**Event store** — appends and retrieves domain events. The event store uses a
"sequenced item mapper" and an "active record strategy" to map domain events
to a database in ways that can be easily substituted.

**Persistence policy** — subscribes to receive published domain events.
Appends received domain events to an event store whenever a domain event is
published. Domain events are typically published by the methods of an entity.

**Event player** — reconstitutes entities by replaying events, optionally with
snapshotting. An event player is used by an entity repository to determine the
state of an entity. The event player retrieves domain events from the event store. 

**Sequenced item mapper** — maps between domain events and "sequenced items", the archetype
persistence model used by the library to store domain events. The library supports two
different kinds of sequenced item: items that are sequenced by an increasing series
of integers; and items that are sequenced in time. They support two different kinds of
domain events: events of versioned entities (e.g. an aggregate in domain driven design),
and unversioned timestamped events (e.g. entries in a log).

**Active record strategy** — maps between "sequenced items" and database records (ORM).
Support can be added for a new database schema by introducing a new active record strategy.

**Snapshotting** — avoids replaying an entire event stream to
 obtain the state of an entity. A snapshot strategy is included which reuses
the capabilities of this library by implementing snapshots as time-sequenced domain
events. It can easily be substituted with one that uses a dedicated table for snapshots.

**Application-level encryption** — encrypts and decrypts stored events, using a cipher
strategy passed as an option to the sequenced item mapper. Can be used to encrypt some
events, or all events, or not applied at all (the default). Included is a cipher strategy
which uses a standard AES cipher, by default in CBC mode with 128 bit blocksize and a 16
byte encryption key, and which generates a unique 16 byte initialization vector for each
encryption. In this cipher strategy, data is compressed before it is encrypted, which can
mean application performance is improved when encryption is enabled.

**Optimistic concurrency control** — can be used to ensure a distributed or
horizontally scaled application doesn't become inconsistent due to concurrent
method execution. Leverages any optimistic concurrency controls in the database
adapted by the stored event repository. For example the Cassandra database, which implements
the Paxos protocol, can accomplish linearly-scalable distributed optimistic concurrency
control, guaranteeing sequential consistency of the events of an entity, across concurent
application threads. It is also possible to serialize calls to the methods of an
entity, but that is out of the scope of this package — if you wish to do that,
perhaps something like [Zookeeper](https://zookeeper.apache.org/) might help.

**Abstract base classes** — suggest how to structure an event sourced application.
The library has base classes for application objects, domain entities, entity repositories,
domain events of various types, mapping strategies, snapshotting strategies, cipher strategies,
test cases, etc. They are well factored, relatively simple, and can be easily extended for your own
purposes. If you wanted to create a domain model that is entirely stand-alone (recommended by
purists for maximum longevity), you might start by copying the library classes.

**Synchronous publish-subscribe mechanism** — propagates events from publishers to subscribers.
Stable and deterministic, with handlers called in the order they are registered, and with which
calls to publish events do not return until all event subscribers have returned. In general,
subscribers are policies of the application, which may execute further commands whenever a
particular kind of event is received. Publishers of domain events are typically methods of domain entities.

**Worked examples** — a simple worked example application (see below), with example
entity class, example event sourced repository, and example factory method.


## Usage

This section describes how to write a simple event sourced application. To create
a working program, you can copy and paste the following code snippets into a single
Python file.

This example follows the layered architecture: application, domain, and infrastructure.

The code snippets in this section have been tested. If you installed the
library into a Python virtualenv, please check that your virtualenv is
activated before running your program. Please feel able to experiment by
making variations. 


### Step 1: Domain model

Let's start with the domain model. Because the state of an event sourced application
is determined by a sequence of events, we need to define some events.

#### Domain events

For the sake of simplicity in this example, let's assume things in our 
domain can be "created", "changed", and "discarded". With that in mind,
let's define some domain event classes.

In the example below, the common attributes of a domain event, such as the entity ID
and version, and the timestamp of the event, have been pulled up to a layer supertype
called ```DomainEvent```.

```python
import time

class DomainEvent(object):
    """Layer supertype."""

    def __init__(self, entity_id, entity_version, timestamp=None, **kwargs):
        self.entity_id = entity_id
        self.entity_version = entity_version
        self.timestamp = timestamp or time.time()
        self.__dict__.update(kwargs)


class Created(DomainEvent):
    """Published when an entity is created."""
    def __init__(self, **kwargs):
        super(Created, self).__init__(entity_version=0, **kwargs)

    
class ValueChanged(DomainEvent):
    """Published when an attribute value is changed."""
    def __init__(self, name, value, **kwargs):
        super(ValueChanged, self).__init__(**kwargs)
        self.name = name
        self.value = value

    
class Discarded(DomainEvent):
    """Published when an entity is discarded."""
```

Please note, the domain event classes above do not depend on the library. The library does
however contain a collection of different kinds of domain event classes that you can use
in your models, for example see ```AggregateEvent```. The domain event classes in the
library are slightly more sophisticated than the code in this example.


#### Domain entity

Now, let's use the event classes above to define an "example" entity.

The ```Example``` entity class below has an entity ID, a version number, and a
timestamp. It also has a property ```foo```, and a ```discard()``` method to use
when the entity is discarded. The factory method ```create_new_example()``` can
be used to create new entities.

All the methods follow a similar pattern. They construct an event that represents the result
of the operation. They use a "mutator function" function ```mutate()``` to apply the event
to the entity. And they "publish" the event for the benefit of any subscribers.

When replaying a sequence of events, a "mutator function" is used to apply an event to
an initial state. For the sake of simplicity in this example, we'll use an if-else block
that can handle the different types of events.

```python
import uuid

from eventsourcing.domain.model.events import publish


class Example(object):
    """Example domain entity."""
    def __init__(self, entity_id, entity_version=0, foo='', timestamp=None):
        self._id = entity_id
        self._version = entity_version
        self._is_discarded = False
        self._created_on = timestamp
        self._last_modified_on = timestamp
        self._foo = foo

    @property
    def id(self):
        return self._id

    @property
    def version(self):
        return self._version

    @property
    def is_discarded(self):
        return self._is_discarded

    @property
    def created_on(self):
        return self._created_on

    @property
    def last_modified_on(self):
        return self._last_modified_on

    @property
    def foo(self):
        return self._foo
    
    @foo.setter
    def foo(self, value):
        assert not self._is_discarded    
        # Instantiate a domain event.
        event = ValueChanged(
            entity_id=self.id,
            entity_version=self.version,
            name='foo',
            value=value,
        )
        # Apply the event to self.
        mutate(self, event)
        # Publish the event for others.
        publish(event)

    def discard(self):
        assert not self._is_discarded
        # Instantiate a domain event.
        event = Discarded(entity_id=self.id, entity_version=self.version)
        # Apply the event to self.
        mutate(self, event)
        # Publish the event for others.
        publish(event)


def create_new_example(foo):
    """Factory method for Example entities."""

    # Create an entity ID.
    entity_id = uuid.uuid4()
    # Instantiate a domain event.
    event = Created(entity_id=entity_id, foo=foo)
    # Mutate the event to construct the entity.
    entity = mutate(None, event)
    # Publish the event for others.
    publish(event=event)
    # Return the new entity.
    return entity


def mutate(entity, event):
    """Mutator function for Example entities."""

    # Handle "created" events by instantiating the entity class.
    if isinstance(event, Created):
        entity = Example(**event.__dict__)
        entity._version += 1
        return entity
        
    # Handle "value changed" events by setting the named value.
    elif isinstance(event, ValueChanged):
        assert not entity.is_discarded
        setattr(entity, '_' + event.name, event.value)
        entity._version += 1
        entity._last_modified_on = event.timestamp
        return entity
        
    # Handle "discarded" events by returning 'None'.
    elif isinstance(event, Discarded):
        assert not entity.is_discarded
        entity._version += 1
        entity._is_discarded = True
        return None
    else:
        raise NotImplementedError(type(event))
```

Apart from using the library's ```publish()``` function, the example entity class does not depend on the
library. It doesn't inherit from a "magical" entity base class. It just publishes events that it has
applied to itself. The library does however contain domain entity classes that you can use to build your
domain model. For example see the ```Aggregate``` class, which is also a timestamped, versioned entity.
The library classes are slightly more refined than the code in this example.

(Note on entity ```save()``` methods: The library does support appending events to the event store in
batches, so that you could style your entities to have internal list of pending events: events that are
indirectly emitted by the operations, not published immedidately for others but instead are added
to a list of pending events within the entity. In this scenario, such pending events could be published
altogether as a list when e.g. a ```save()``` method is called. If the event store is given a list of events
to append, they are written to the database by the active record strategy atomically (e.g. in the same database
transaction, or otherwise with an atomic batch operation) so that either all events will be written, or none
of them will be written and the save operation will fail. Although there currently isn't an entity class in the
library with such a ```save()``` method, it would seem to have affinity with the ```Aggregate``` class.)


#### Run the code

With this stand-alone code, we can create a new example entity object. We can update its property
```foo```, and we can discard the entity using the ```discard()``` method. Let's firstly subscribe to
receive the events that will be published, so we can see what happened.

```python
from eventsourcing.domain.model.events import subscribe

# A list of received events.
received_events = []

# Subscribe to receive published events.
subscribe(lambda e: received_events.append(e))

# Create a new entity using the factory.
entity1 = create_new_example(foo='bar1')

# Check the entity has an ID.
assert entity1.id

# Check the entity has a version number.
assert entity1.version == 1

# Check the received events.
assert len(received_events) == 1, received_events
assert isinstance(received_events[0], Created)
assert received_events[0].entity_id == entity1.id
assert received_events[0].entity_version == 0
assert received_events[0].foo == 'bar1'

# Check the value of property 'foo'.
assert entity1.foo == 'bar1'

# Update property 'foo'.
entity1.foo = 'bar2'

# Check the new value of 'foo'.
assert entity1.foo == 'bar2'

# Check the version number has increased.
assert entity1.version == 2

# Check the received events.
assert len(received_events) == 2, received_events
assert isinstance(received_events[1], ValueChanged)
assert received_events[1].entity_version == 1
assert received_events[1].name == 'foo'
assert received_events[1].value == 'bar2'
```


### Step 2: Infrastructure

Since the application state is determined by a sequence of events, the events of the
application must somehow be stored, and the entities somehow retrieved.

#### Database table

Let's start by setting up a simple database. We can use SQLAlchemy to define a
database table that stores integer-sequenced items.

```python
from sqlalchemy.ext.declarative.api import declarative_base
from sqlalchemy.sql.schema import Column, Sequence, UniqueConstraint
from sqlalchemy.sql.sqltypes import BigInteger, Integer, String, Text
from sqlalchemy_utils import UUIDType

Base = declarative_base()


class SequencedItemTable(Base):
    __tablename__ = 'sequenced_items'

    id = Column(Integer(), Sequence('integer_sequened_item_id_seq'), primary_key=True)

    # Sequence ID (e.g. an entity or aggregate ID).
    sequence_id = Column(UUIDType(), index=True)

    # Position (index) of item in sequence.
    position = Column(BigInteger(), index=True)

    # Topic of the item (e.g. path to domain event class).
    topic = Column(String(255))

    # State of the item (serialized dict, possibly encrypted).
    data = Column(Text())

    # Unique constraint.
    __table_args__ = UniqueConstraint('sequence_id', 'position',
                                      name='integer_sequenced_item_uc'),
```

Now create the database and tables. The SQLAlchemy objects are adapted with classes from the 
library, which provide a common interface for the required operations across all adapted
databases.

```python
from eventsourcing.infrastructure.sqlalchemy.datastore import SQLAlchemySettings, SQLAlchemyDatastore

datastore = SQLAlchemyDatastore(
    base=Base,
    settings=SQLAlchemySettings(uri='sqlite:///:memory:'),
    tables=(SequencedItemTable,),
)

datastore.setup_connection()
datastore.setup_tables()
```

This example uses an SQLite in memory relational database. You can
change ```uri``` to any valid connection string. Here are some example
connection strings: for an SQLite file; for a PostgreSQL database; and
for a MySQL database. See SQLAlchemy's create_engine() documentation for details.

```
sqlite:////tmp/mydatabase

postgresql://scott:tiger@localhost:5432/mydatabase

mysql://scott:tiger@hostname/dbname
```


#### Event store

To support different kinds of sequences, and allow for different schemas
for storing events, the event store uses a "sequenced item mapper" to map
domain events into sequenced items, and an "active record strategy" to map
between sequenced items and data in a database. The details have been made
explicit so they can be easily replaced.

The sequenced item mapper reads the event attribute values and derives the
values of sequenced item fields. It instrospects the sequences item class
to map the derived values onto a sequenced item.

The active record strategy reads and writes data in the database, using
an active record class. It introspects the sequence item class to map
sequenced items on to the database object by reflection. 

Hence, it is possible to use alternative field types (e.g. different sizes of
integer for storing version numbers) by passing in an alternative active record
class. It is possible to use different databases by replacing the active record
strategy. It is possible to change the schema names (e.g. so the database records
look more like "stored events" rather than "sequenced items") by passing in an
alternative sequenced item class (along with a suitable active record class). And
it is possible to extend or replace the schema by extending or replacing the active
record strategy.

We can also use the library's classes without any such customizations.

```python
from eventsourcing.infrastructure.eventstore import EventStore
from eventsourcing.infrastructure.sqlalchemy.activerecords import SQLAlchemyActiveRecordStrategy
from eventsourcing.infrastructure.sequenceditem import SequencedItem
from eventsourcing.infrastructure.sequenceditemmapper import SequencedItemMapper

active_record_strategy = SQLAlchemyActiveRecordStrategy(
    datastore=datastore,
    active_record_class=SequencedItemTable,
    sequenced_item_class=SequencedItem,
)

event_store = EventStore(
    active_record_strategy=active_record_strategy,
    sequenced_item_mapper=SequencedItemMapper(
        sequenced_item_class=SequencedItem,
        event_sequence_id_attr='entity_id',
        event_position_attr='entity_version',
    )
)
```

#### Entity repository

It is common pattern to retrieve entities from a repository. An event sourced
repository for the ```example``` entity class can be constructed directly using the
```EventSourcedRepository``` library class. The repository is given the mutator function
```mutate()``` and the event store, so that it can make an event player.


```python
from eventsourcing.infrastructure.eventsourcedrepository import EventSourcedRepository

example_repository = EventSourcedRepository(
    event_store=event_store,
    mutator=mutate,
)
```

#### Run the code

Now, let's firstly write the events we received earlier into the event store.

```python

# Put each received event into the event store.
for event in received_events:
    event_store.append(event)

# Check the events exist in the event store.
stored_events = event_store.get_domain_events(entity1.id)
assert len(stored_events) == 2, (received_events, stored_events)
```

Now the entity can now be retrieved from the repository, using its dictionary-like interface.

```python
retrieved_entity = example_repository[entity1.id]
assert retrieved_entity.foo == 'bar2'
```

To keep things grounded, remember that we can always get the sequenced items directly from the active record
strategy. A sequenced item is tuple containing a serialised representation of the domain event. In the library, a
```SequencedItem``` is a Python tuple with four fields: ```sequence_id```, ```position```,
```topic```, and ```data```. By default, an event's ```entity_id``` attribute is mapped to the ```sequence_id``` field,
and the event's ```entity_version``` attribute is mapped to the ```position``` field. The ```topic``` field of a
sequenced item is used to identify the event class, and the ```data``` field represents the state of the event (a 
JSON string).

```python
sequenced_items = event_store.active_record_strategy.get_items(entity1.id)

assert len(sequenced_items) == 2

assert sequenced_items[0].sequence_id == entity1.id
assert sequenced_items[0].position == 0
assert 'Created' in sequenced_items[0].topic
assert 'bar1' in sequenced_items[0].data

assert sequenced_items[1].sequence_id == entity1.id
assert sequenced_items[1].position == 1
assert 'ValueChanged' in sequenced_items[1].topic
assert 'bar2' in sequenced_items[1].data
```

Similar to the support for storing events in SQLAlchemy, there
are classes in the library for Cassandra. Support for other
databases is forthcoming.


### Step 3: Application

Although we can do everything at the module level, an application object brings
things together.

The application has an event store, and can have entity repositories.

Most importantly, the application has a persistence policy. The persistence
policy firstly subscribes to receive events when they are published, and it
uses the event store to store all the events that it receives.

As a convenience, it is useful to make the application function as a Python
context manager, so that the application can close the persistence policy,
unsubscribing itself from receiving further domain events.

```python
from eventsourcing.application.policies import PersistencePolicy

class Application(object):

    def __init__(self, datastore):
        self.event_store = EventStore(
            active_record_strategy=SQLAlchemyActiveRecordStrategy(
                datastore=datastore,
                active_record_class=SequencedItemTable,
                sequenced_item_class=SequencedItem,
            ),
            sequenced_item_mapper=SequencedItemMapper(
                sequenced_item_class=SequencedItem,
                event_sequence_id_attr='entity_id',
                event_position_attr='entity_version',
            )
        )
        self.example_repository = EventSourcedRepository(
            event_store=self.event_store,
            mutator=mutate,
        )
        self.persistence_policy = PersistencePolicy(self.event_store)
        
    def create_example(self, foo):
        return create_new_example(foo=foo)
        
    def close(self):
        self.persistence_policy.close()

    def __enter__(self):
        return self
        
    def __exit__(self, exc_type, exc_val, exc_tb):
        self.close()
```

After instantiating the application, we can create more example entities
and expect they will be immediately available in the repository.

Please note, a discarded entity can not be retrieved from the repository.
The repository's dictionary-like interface will raise a Python ```KeyError```
exception instead of returning an entity.

```python
with Application(datastore) as app:

    entity2 = app.create_example(foo='bar3')
    
    assert entity2.id in app.example_repository
    
    assert app.example_repository[entity2.id].foo == 'bar3'
    
    entity2.foo = 'bar4'
    
    assert app.example_repository[entity2.id].foo == 'bar4'

    # Discard the entity.    
    entity2.discard()
    assert entity2.id not in app.example_repository
    
    try:
        app.example_repository[entity2.id]
    except KeyError:
        pass
    else:
        raise Exception('KeyError was not raised')
```

Congratulations. You have created yourself an event sourced application.

A slightly more developed example application can be found in the library
module ```eventsourcing.example.application```.


### Step 4: Application-level encryption

To enable encryption, pass in a cipher strategy object when constructing
the sequenced item mapper, and set ```always_encrypt``` to a True value.

```python
class EncryptedApplication(object):

    def __init__(self, datastore, cipher):
        self.event_store = EventStore(
            active_record_strategy=SQLAlchemyActiveRecordStrategy(
                datastore=datastore,
                active_record_class=SequencedItemTable,
                sequenced_item_class=SequencedItem,
            ),
            sequenced_item_mapper=SequencedItemMapper(
                sequenced_item_class=SequencedItem,
                event_sequence_id_attr='entity_id',
                event_position_attr='entity_version',
                always_encrypt=True,
                cipher=cipher,
            )
        )
        self.example_repository = EventSourcedRepository(
            event_store=self.event_store,
            mutator=mutate,
        )
        self.persistence_policy = PersistencePolicy(self.event_store)
        
    def create_example(self, foo):
        return create_new_example(foo=foo)
        
    def close(self):
        self.persistence_policy.close()

    def __enter__(self):
        return self
        
    def __exit__(self, exc_type, exc_val, exc_tb):
        self.close()
```

You can use the AES cipher strategy provided by this library. Alternatively,
you can craft your own cipher strategy object.

Event attribute values are encrypted inside the application before they are mapped
to the database. The values are decrypted before domain events are replayed.

```python
from eventsourcing.domain.services.cipher import AESCipher


aes_key = '0123456789abcdef'

with EncryptedApplication(datastore, cipher=AESCipher(aes_key)) as app:

    entity3 = app.create_example(foo='secret info')

    # Without encryption, application state is visible in the database.
    item1 = app.event_store.active_record_strategy.get_item(entity1.id, 0)
    assert 'bar1' in item1.data
    
    # With encryption enabled, application state is not visible in the database. 
    item2 = app.event_store.active_record_strategy.get_item(entity3.id, 0)
    assert 'secret info' not in item2.data
    
    # Events are decrypted inside the application.
    retrieved_entity = app.example_repository[entity3.id]
    assert 'secret info' in retrieved_entity.foo    
```


### Step 5: Optimistic concurrency control

With the application above, because of the unique constraint
on the SQLAlchemy table, it isn't possible to branch the
evolution of an entity and store two events at the same version.

Hence, if the entity you are working on has been updated elsewhere,
an attempt to update your object will raise a concurrency exception.

```python
from eventsourcing.exceptions import ConcurrencyError

with Application(datastore) as app:

    a = app.example_repository[entity1.id]
    b = app.example_repository[entity1.id]
    
    # Change the entity using instance 'a'.
    a.foo = 'bar6'
    
    # Because 'a' has been changed since 'b' was obtained,
    # 'b' cannot be updated unless it is firstly refreshed.
    try:
        b.foo = 'bar7'
    except ConcurrencyError:
        pass
    else:
        raise Exception("Failed to control concurrency of 'b'.")
      
    # Refresh object 'b', so that 'b' has the current state of the entity.
    b = app.example_repository[entity1.id]
    assert b.foo == 'bar6'

    # Changing the entity using instance 'b' now works because 'b' is up to date.
    b.foo = 'bar7'    
    assert app.example_repository[entity1.id].foo == 'bar7'
    
    # Now 'a' does not have the current state of the entity, and cannot be changed.
    try:
        a.foo = 'bar8'
    except ConcurrencyError:
        pass
    else:
        raise Exception("Failed to control concurrency of 'a'.")
```


## Design

The design of the library follows the layered architecture: interfaces, application, domain, and infrastructure.

The domain layer contains a model of the supported domain, and services that depend on that
model. The infrastructure layer encapsulates the infrastructural services required by the application.

The application is responsible for binding domain and infrastructure, and has policies
such as the persistence policy, which stores domain events whenever they are published by the model.

The example application has an example respository, from which example entities can be retrieved. It
also has a factory method to register new example entities. Each repository has an event player, which all share
an event store with the persistence policy. The persistence policy uses the event store
to store domain events, and the event players use the event store to retrieve the stored events. The event
players also share with the model the mutator functions that are used to apply domain events to an initial state.

Functionality such as mapping events to a database, or snapshotting, is factored as strategy objects and injected
into dependents by constructor parameter. Application level encryption is a mapping option.

The sequenced item persistence model allows domain events to be stored in wide variety of database 
services, and optionally makes use of any optimistic concurrency controls the database system may afford.

![UML Class Diagram](https://www.lucidchart.com/publicSegments/view/098200e1-0ca9-4660-be7f-11f8f13a2163/image.png)


## Background

Although the event sourcing patterns are each quite simple, and they can be reproduced in code for each project,
they do suggest cohesive mechanisms, for example applying and publishing the events generated within domain
entities, storing and retrieving selections of the events in a highly scalable manner, replaying the stored
events for a particular entity to obtain the current state, and projecting views of the event stream that are
persisted in other models. Quoting from the "Cohesive Mechanism" pages in Eric Evan's Domain Driven Design book:

_"Therefore: Partition a conceptually COHESIVE MECHANISM into a separate lightweight framework. Particularly watch
for formalisms for well-documented categories of algorithms. Expose the capabilities of the framework
with an INTENTION-REVEALING INTERFACE. Now the other elements of the domain can focus on expressing the problem
("what"), delegating the intricacies of the solution ("how") to the framework."_

The example usage (see above) introduces the "interface". The "intricacies" can be found in the source code.

Inspiration:

* Martin Fowler's article on event sourcing
    * http://martinfowler.com/eaaDev/EventSourcing.html

* Greg Young's discussions about event sourcing, and EventStore system
    * https://www.youtube.com/watch?v=JHGkaShoyNs
    * https://www.youtube.com/watch?v=LDW0QWie21s
    * https://dl.dropboxusercontent.com/u/9162958/CQRS/Events%20as%20a%20Storage%20Mechanism%20CQRS.pdf
    * https://geteventstore.com/

* Robert Smallshire's brilliant example code on Bitbucket
    * https://bitbucket.org/sixty-north/d5-kanban-python/src

* Various professional projects that called for this approach, across which I didn't want to rewrite
  the same things each time


See also:

* 'Evaluation of using NoSQL databases in an event sourcing system' by Johan Rothsberg
    * http://www.diva-portal.se/smash/get/diva2:877307/FULLTEXT01.pdf

* Wikipedia page on Object-relational impedance mismatch
    * https://en.wikipedia.org/wiki/Object-relational_impedance_mismatch


## Upgrade notes

### Upgrading from 1.x to 2.x

Version 2 departs from version 1 by using sequenced items as the persistence model (was stored events
in version 1). This makes version 2 incompatible with version 1. However, with a little bit of code
it would be possible to rewrite all existing stored events from version 1 into the version 2 sequenced
items, since the attribute values are broadly the same. If you need help with this, please get in touch.


## Project

This project is hosted on GitHub.

* https://github.com/johnbywater/eventsourcing


Questions, requests and any other issues can be registered here:

* https://github.com/johnbywater/eventsourcing/issues<|MERGE_RESOLUTION|>--- conflicted
+++ resolved
@@ -1,95 +1,12 @@
 # Event Sourcing in Python
 
-<<<<<<< HEAD
-[![Build Status](https://secure.travis-ci.org/johnbywater/eventsourcing.png?branch=master)]
-(https://travis-ci.org/johnbywater/eventsourcing)
-=======
 [![Build Status](https://secure.travis-ci.org/johnbywater/eventsourcing.png?branch=develop)](https://travis-ci.org/johnbywater/eventsourcing)
 [![Coverage Status](https://coveralls.io/repos/github/johnbywater/eventsourcing/badge.svg?branch=develop#123)](https://coveralls.io/github/johnbywater/eventsourcing?branch=develop)
 [![Gitter chat](https://badges.gitter.im/gitterHQ/services.png)](https://gitter.im/eventsourcing-in-python/eventsourcing)
->>>>>>> 09dcbcf9
 
 A library for event sourcing in Python.
 
 
-<<<<<<< HEAD
-## Features
-
-**Worked Examples** — A simple worked example application, with example
-entity class, event sourced repository, and factory method (see below).
-Included in the library is a slightly more sophisticated version of the
-example application below. Also, in the 'eventsourcing.contrib' package,
-there is a persistent "generalized suffix tree" which shows how a more
-complex model could be written.
-
-**Generic Event Store** — With an extendable set of adapters (called
-"stored event repositories" in the code) for popular ORMs and databases
-systems (e.g. Cassandra, SQLAlchemy). Also supports using Python objects
-in memory, for rapid application development. If your database system
-isn't already supported, it will be relatively easy to adapt by writing
-a custom stored event repository. The event store is also derived from
-an abstract base class in case you want to use a custom event store in
-your application. There are test cases you can use that make it easy to
-check your implementation.
-
-**Abstract Base Classes and Test Cases** — Makes it easy to develop new
-applications, with custom entities and repositories, custom domain
-events and custom subscribers (see example below, and the test cases).
-
-**Collections** — An object-oriented alternative to "joins", used for
-modelling multiplicities of different kinds.
-
-**Snapshots** — Avoids replaying an entire event stream to obtain the
-current state of an entity, hence entity access in constant time,
-rather than proportional to the number of events. Snapshotting is
-implemented as a strategy object in the application class, making it
-easy to use a custom snapshotting mechanism and storage. A snapshot
-strategy is included which reuses the capabilities of this library by
-implementing snapshots as domain events.
-
-**Optimistic Concurrency Control** — Implemented using optimistic
-concurrency controls in the adapted database. For example, with
-Cassandra this accomplishes linearly-scalable distributed optimistic
-concurrency control, guaranteeing sequential consistency of each
-event stream, across a distributed application. It is also possible to
-serialize the execution of commands on an aggregate, but that is out 
-of the scope of this package. If you wish to do that, perhaps something
-like [Zookeeper](https://zookeeper.apache.org/) might help.
-
-**Fast Forwarding** — Of entities to latest published event, used with
-snapshots and also when optimistic currency control exceptions are
-encountered.
-
-**Application-Level Encryption** — Symmetric encryption of all stored
-events, including snapshots and logged messages, using a customizable
-cipher. Can optionally be applied to particular events, or all stored
-events, or not applied at all (the default). Included is an AES cipher,
-in CBC mode with 128 bit blocksize, that uses a 16 byte encryption key
-passed in at run time, and which generates a unique 16 byte
-initialization vector for each encryption. Data is compressed before it
-is encrypted, which can mean application performance is improved when
-encryption is enabled.
-
-**Synchronous Publish-Subscribe Mechanism** — Entirely deterministic,
-with handlers called in the order they are registered, and with which
-calls to publish events do not return until all event subscribers have
-returned.
-
-**Time-Bucketed Logs** — Logged messages and log readers, for writing
-and reading an indefinitely long stream of events in a scalable manner.
-An example could be a domain event log, that allows all stored events
-in an application to be logged in a linearly scalable manner, and then 
-retrieved quickly in order, limited by number, from any point in time
-until another point in time, in reverse or ascending order.
-
-**Customizable Transcoding** — Between domain events and stored events,
-allows support to be added for serialization and deserialization of
-custom value object types, and also makes it possible to use different
-database schemas when developing a custom stored event repository.
-
-
-=======
->>>>>>> 09dcbcf9
 ## Install
 
 Use pip to install the [latest distribution](https://pypi.python.org/pypi/eventsourcing) from
